--- conflicted
+++ resolved
@@ -140,17 +140,8 @@
 		"kubernetes_services_cidr":  p.Cluster.Networking.ServiceCIDRBlock,
 		"kubernetes_pods_cidr":      p.Cluster.Networking.PodCIDRBlock,
 		"kubernetes_dns_service_ip": dnsIP,
-<<<<<<< HEAD
-		"modify_hosts_file":         strconv.FormatBool(p.Cluster.HostsFileDNS),
-		"enable_docker_registry":    strconv.FormatBool(p.DockerRegistry.UseInternal),
-=======
 		"modify_hosts_file":         strconv.FormatBool(p.Cluster.Networking.UpdateHostsFiles),
 		"enable_calico_policy":      strconv.FormatBool(p.Cluster.Networking.PolicyEnabled),
-	}
-
-	if p.Cluster.LocalRepository != "" {
-		ev["local_repository_path"] = p.Cluster.LocalRepository
->>>>>>> e5b579cc
 	}
 
 	if ae.options.RestartServices {
